--- conflicted
+++ resolved
@@ -38,34 +38,13 @@
    */
   async checkAuthentication(): Promise<AuthResponse> {
     try {
-<<<<<<< HEAD
-      // Prepare headers
-      const headers: Record<string, string> = {
-        'Content-Type': 'application/json',
-      };
-
-      // Add token to headers if available
-      if (this.token) {
-        headers['Authorization'] = `Bearer ${this.token}`;
-      }
-
       const response = await fetch(`${this.authServiceUrl}/api/auth/verify-session`, {
         method: 'GET',
-        credentials: 'include', // Still try cookies first
-        headers,
+        credentials: 'include',
+        headers: {
+          'Content-Type': 'application/json',
+        },
       });
-=======
-      const response = await fetch(
-        `${this.authServiceUrl}/api/auth/verify-session`,
-        {
-          method: "GET",
-          credentials: "include",
-          headers: {
-            "Content-Type": "application/json",
-          },
-        }
-      );
->>>>>>> 27af158a
 
       const data: AuthResponse = await response.json();
 
@@ -81,18 +60,8 @@
         return {
           authenticated: true,
           user: data.user,
-<<<<<<< HEAD
-          sessionId: data.sessionId,
-          authMethod: data.authMethod
-=======
->>>>>>> 27af158a
+          sessionId: data.sessionId
         };
-      }
-
-      // If authentication failed and we had a token, clear it
-      if (this.token && typeof window !== 'undefined') {
-        this.token = null;
-        localStorage.removeItem('auth-token');
       }
 
       this.user = null;
@@ -176,29 +145,19 @@
       }
 
       const response = await fetch(`${this.authServiceUrl}/api/auth/logout`, {
-<<<<<<< HEAD
         method: 'POST',
         credentials: 'include',
-        headers,
-=======
-        method: "POST",
-        credentials: "include",
         headers: {
-          "Content-Type": "application/json",
+          'Content-Type': 'application/json',
         },
->>>>>>> 27af158a
       });
 
       if (!response.ok) {
         throw new Error("Logout request failed");
       }
     } catch (error) {
-<<<<<<< HEAD
       console.error('Logout request failed:', error);
-=======
-      console.error("Logout request failed:", error);
       // Even if the API call fails, we should still clean up locally
->>>>>>> 27af158a
     } finally {
       // Always clean up locally
       this.user = null;
